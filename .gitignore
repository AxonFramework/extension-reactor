--- conflicted
+++ resolved
@@ -25,13 +25,8 @@
 
 # virtual machine crash logs, see http://www.java.com/en/download/help/error_hotspot.xml
 hs_err_pid*
-<<<<<<< HEAD
-# IntelliJ project files
-*.iml
-.idea/
 
 target/
-=======
 
 # Eclipse project files
 .classpath
@@ -40,5 +35,4 @@
 .factorypath
 
 # MacOS makes this one
-.DS_Store
->>>>>>> 2b0358f4
+.DS_Store